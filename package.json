--- conflicted
+++ resolved
@@ -67,19 +67,11 @@
     "react-native-safe-area-context": "^5.5.1",
     "react-native-screens": "^4.11.1",
     "react-native-share": "^12.2.0",
-<<<<<<< HEAD
-=======
-    "react-native-sqlite-storage": "^6.0.1",
->>>>>>> c56333c8
     "react-native-svg": "^15.12.0",
     "react-native-tab-view": "^4.1.2",
     "react-native-vector-icons": "^10.3.0",
     "react-native-vision-camera": "^4.7.0",
     "react-native-worklets-core": "^1.6.2",
-<<<<<<< HEAD
-=======
-    "rn-fetch-blob": "^0.12.0",
->>>>>>> c56333c8
     "zustand": "^5.0.6"
   },
   "devDependencies": {
